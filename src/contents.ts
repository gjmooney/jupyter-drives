import { JupyterFrontEnd } from '@jupyterlab/application';
import { Signal, ISignal } from '@lumino/signaling';
import { Contents, ServerConnection } from '@jupyterlab/services';
import { PathExt } from '@jupyterlab/coreutils';

import {
  extractCurrentDrive,
  formatPath,
  IDriveInfo,
  IRegisteredFileTypes
} from './token';
import {
  saveObject,
  getContents,
  mountDrive,
  createObject,
  checkObject,
  deleteObjects,
  countObjectNameAppearances,
  renameObjects,
  copyObjects,
  presignedLink,
<<<<<<< HEAD
=======
  createDrive,
>>>>>>> 811c12cc
  getDrivesList
} from './requests';

let data: Contents.IModel = {
  name: '',
  path: '',
  last_modified: '',
  created: '',
  content: [],
  format: null,
  mimetype: '',
  size: 0,
  writable: true,
  type: ''
};

export class Drive implements Contents.IDrive {
  /**
   * Construct a new drive object.
   *
   * @param options - The options used to initialize the object.
   */
  constructor(options: Drive.IOptions = {}) {
    this._serverSettings = ServerConnection.makeSettings();
    this._name = options.name ?? '';
    this._drivesList = options.drivesList ?? [];
  }

  /**
   * The drives list getter.
   */
  get drivesList(): IDriveInfo[] {
    return this._drivesList;
  }

  /**
   * The drives list setter.
   * */
  set drivesList(list: IDriveInfo[]) {
    this._drivesList = list;
  }

  /**
   * The Drive base URL
   */
  get baseUrl(): string {
    return this._baseUrl;
  }

  /**
   * The Drive base URL is set by the settingsRegistry change hook
   */
  set baseUrl(url: string) {
    this._baseUrl = url;
  }

  /**
   * The Drive name getter
   */
  get name(): string {
    return this._name;
  }

  /**
   * The Drive name setter */
  set name(name: string) {
    this._name = name;
  }

  /**
   * The Drive provider getter
   */
  get provider(): string {
    return this._provider;
  }

  /**
   * The Drive provider setter */
  set provider(name: string) {
    this._provider = name;
  }

  /**
   * The Drive region getter
   */
  get region(): string {
    return this._region;
  }

  /**
   * The Drive region setter */
  set region(region: string) {
    this._region = region;
  }

  /**
   * The Drive creationDate getter
   */
  get creationDate(): string {
    return this._creationDate;
  }

  /**
   * The Drive region setter */
  set creationDate(date: string) {
    this._creationDate = date;
  }

  /**
   * Settings for the notebook server.
   */
  get serverSettings(): ServerConnection.ISettings {
    return this._serverSettings;
  }

  /**
   * The registered file types
   */
  get registeredFileTypes(): IRegisteredFileTypes {
    return this._registeredFileTypes;
  }

  /**
   * The registered file types
   */
  set registeredFileTypes(fileTypes: IRegisteredFileTypes) {
    this._registeredFileTypes = fileTypes;
  }

  /**
   * A signal emitted when a file operation takes place.
   */
  get fileChanged(): ISignal<this, Contents.IChangedArgs> {
    return this._fileChanged;
  }

  /**
   * Test whether the manager has been disposed.
   */
  get isDisposed(): boolean {
    return this._isDisposed;
  }

  /**
   * A signal emitted when the drive is disposed.
   */
  get disposed(): ISignal<this, void> {
    return this._disposed;
  }

  /**
   * Dispose of the resources held by the manager.
   */
  dispose(): void {
    if (this.isDisposed) {
      return;
    }
    this._isDisposed = true;
    this._disposed.emit();
    Signal.clearData(this);
  }

  /**
   * Get an encoded download url given a file path.
   *
   * @param path - An absolute POSIX file path on the server.
   *
   * #### Notes
   * It is expected that the path contains no relative paths,
   * use [[ContentsManager.getAbsolutePath]] to get an absolute
   * path if necessary.
   */
  async getDownloadUrl(path: string): Promise<string> {
    let link = '';
    if (path !== '') {
      const currentDrive = extractCurrentDrive(path, this._drivesList);

      link = await presignedLink(currentDrive.name, {
        path: formatPath(path)
      });
    } else {
      // download URL for drive not supported
      console.warn('Operation not supported.');
    }

    return link;
  }

  /**
   * Get a file or directory.
   *
   * @param localPath: The path to the file.
   *
   * @param options: The options used to fetch the file.
   *
   * @returns A promise which resolves with the file content.
   *
   * Uses the [Jupyter Notebook API](https://petstore.swagger.io/?url=https://raw.githubusercontent.com/jupyter-server/jupyter_server/main/jupyter_server/services/api/api.yaml#!/contents) and validates the response model.
   */
  async get(
    localPath: string,
    options?: Contents.IFetchOptions
  ): Promise<Contents.IModel> {
    if (localPath !== '') {
      const currentDrive = extractCurrentDrive(localPath, this._drivesList);

      // when accessed the first time, mount drive
      if (currentDrive.mounted === false) {
        try {
          await mountDrive(localPath, {
            provider: currentDrive.provider
          });
          this._drivesList.filter(x => x.name === localPath)[0].mounted = true;
        } catch (e) {
          // it will give an error if drive is already mounted
        }
      }

      data = await getContents(currentDrive.name, {
        path: formatPath(localPath),
        registeredFileTypes: this._registeredFileTypes
      });
    } else {
      // retriving list of contents from root
      // in our case: list available drives
<<<<<<< HEAD
      const drivesList: Contents.IModel[] = [];
      // fetch list of available drives
      this._drivesList = await getDrivesList();
      for (const drive of this._drivesList) {
        drivesList.push({
          name: drive.name,
          path: drive.name,
          last_modified: '',
          created: drive.creationDate,
          content: [],
          format: 'json',
          mimetype: '',
          size: undefined,
          writable: true,
          type: 'directory'
        });
=======
      const drivesListInfo: Contents.IModel[] = [];
      // fetch list of available drives
      try {
        this._drivesList = await getDrivesList();
        for (const drive of this._drivesList) {
          drivesListInfo.push({
            name: drive.name,
            path: drive.name,
            last_modified: '',
            created: drive.creationDate,
            content: [],
            format: 'json',
            mimetype: '',
            size: undefined,
            writable: true,
            type: 'directory'
          });
        }
      } catch (error) {
        console.log(
          'Failed loading available drives list, with error: ',
          error
        );
>>>>>>> 811c12cc
      }

      data = {
        name: this._name,
        path: this._name,
        last_modified: '',
        created: '',
        content: drivesListInfo,
        format: 'json',
        mimetype: '',
        size: undefined,
        writable: true,
        type: 'directory'
      };
    }

    Contents.validateContentsModel(data);
    return data;
  }

  /**
   * Create a new untitled file or directory in the specified directory path.
   *
   * @param options: The options used to create the file.
   *
   * @returns A promise which resolves with the created file content when the
   *    file is created.
   */
  async newUntitled(
    options: Contents.ICreateOptions = {}
  ): Promise<Contents.IModel> {
    const path = options.path ?? '';

    if (path !== '') {
      const currentDrive = extractCurrentDrive(path, this._drivesList);

      // eliminate drive name from path
      const relativePath =
        path.indexOf('/') !== -1 ? path.substring(path.indexOf('/') + 1) : '';

      // get current list of contents of drive
      const old_data = await getContents(currentDrive.name, {
        path: relativePath,
        registeredFileTypes: this._registeredFileTypes
      });

      if (options.type !== undefined) {
        // get incremented untitled name
        const name = this.incrementUntitledName(old_data, options);
        data = await createObject(currentDrive.name, {
          name: name,
          path: relativePath,
          type: options.type,
          registeredFileTypes: this._registeredFileTypes
        });
      } else {
        console.warn('Type of new element is undefined');
      }
    } else {
      // create new element at root would mean creating a new drive
      console.warn('Operation not supported.');
    }

    Contents.validateContentsModel(data);
    this._fileChanged.emit({
      type: 'new',
      oldValue: null,
      newValue: data
    });

    return data;
  }

  incrementUntitledName(
    contents: Contents.IModel,
    options: Contents.ICreateOptions
  ): string {
    const content: Array<Contents.IModel> = contents.content;
    let name: string = '';
    let countText = 0;
    let countDir = 0;
    let countNotebook = 0;
    if (options.type === 'notebook') {
      options.ext = 'ipynb';
    }

    content.forEach(item => {
      if (options.ext !== undefined) {
        if (item.name.includes('untitled') && item.name.includes('.txt')) {
          countText = countText + 1;
        } else if (
          item.name.includes('Untitled') &&
          item.name.includes('.ipynb')
        ) {
          countNotebook = countNotebook + 1;
        }
      } else if (item.name.includes('Untitled Folder')) {
        countDir = countDir + 1;
      }
    });

    if (options.ext === 'txt') {
      if (countText === 0) {
        name = 'untitled' + '.' + options.ext;
      } else {
        name = 'untitled' + countText + '.' + options.ext;
      }
    }
    if (options.ext === 'ipynb') {
      if (countNotebook === 0) {
        name = 'Untitled' + '.' + options.ext;
      } else {
        name = 'Untitled' + countNotebook + '.' + options.ext;
      }
    } else if (options.type === 'directory') {
      if (countDir === 0) {
        name = 'Untitled Folder';
      } else {
        name = 'Untitled Folder ' + countDir;
      }
    }
    return name;
  }

  /**
   * Delete a file.
   *
   * @param path - The path to the file.
   *
   * @returns A promise which resolves when the file is deleted.
   */
  async delete(localPath: string): Promise<void> {
    const currentDrive = extractCurrentDrive(localPath, this._drivesList);

    await deleteObjects(currentDrive.name, {
      path: formatPath(localPath)
    });

    this._fileChanged.emit({
      type: 'delete',
      oldValue: { path: localPath },
      newValue: null
    });
  }

  /**
   * Rename a file or directory.
   *
   * @param oldLocalPath - The original file path.
   *
   * @param newLocalPath - The new file path.
   *
   * @returns A promise which resolves with the new file contents model when
   *   the file is renamed.
   *
   * #### Notes
   * Uses the [Jupyter Notebook API](https://petstore.swagger.io/?url=https://raw.githubusercontent.com/jupyter-server/jupyter_server/main/jupyter_server/services/api/api.yaml#!/contents) and validates the response model.
   */
  async rename(
    oldLocalPath: string,
    newLocalPath: string,
    options: Contents.ICreateOptions = {}
  ): Promise<Contents.IModel> {
    if (oldLocalPath !== '') {
      const currentDrive = extractCurrentDrive(oldLocalPath, this._drivesList);

      // eliminate drive name from path
      const relativePath = formatPath(oldLocalPath);
      const newRelativePath = formatPath(newLocalPath);

      // extract new file name
      let newFileName = PathExt.basename(newRelativePath);

      try {
        // check if object with chosen name already exists
        await checkObject(currentDrive.name, {
          path: newRelativePath
        });
        newFileName = await this.incrementName(
          newRelativePath,
          currentDrive.name
        );
      } catch (error) {
        // HEAD request failed for this file name, continue, as name doesn't already exist.
      } finally {
        data = await renameObjects(currentDrive.name, {
          path: relativePath,
          newPath: newRelativePath,
          newFileName: newFileName,
          registeredFileTypes: this._registeredFileTypes
        });
      }
    } else {
      // create new element at root would mean modifying a drive
      console.warn('Operation not supported.');
    }

    Contents.validateContentsModel(data);
    this._fileChanged.emit({
      type: 'rename',
      oldValue: { path: oldLocalPath },
      newValue: data
    });
    return data;
  }

  /**
   * Helping function to increment name of existing files or directorties.
   *
   * @param localPath - Path to file.
   *
   * @param driveName - The name of the drive where content is counted.

   */
  async incrementName(localPath: string, driveName: string) {
    let fileExtension: string = '';
    let originalName: string = '';

    // extract name from path
    originalName = PathExt.basename(localPath);
    // eliminate file extension
    fileExtension = PathExt.extname(originalName);
    originalName =
      fileExtension !== ''
        ? originalName.split('.')[originalName.split('.').length - 2]
        : originalName;

    const counter = await countObjectNameAppearances(
      driveName,
      localPath,
      originalName
    );
    let newName = counter ? originalName + counter : originalName;
    newName = fileExtension !== '' ? newName + fileExtension : newName;

    return newName;
  }

  /**
   * Save a file.
   *
   * @param localPath - The desired file path.
   *
   * @param options - Optional overrides to the model.
   *
   * @returns A promise which resolves with the file content model when the
   *   file is saved.
   *
   * #### Notes
   * Ensure that `model.content` is populated for the file.
   *
   * Uses the [Jupyter Notebook API](https://petstore.swagger.io/?url=https://raw.githubusercontent.com/jupyter-server/jupyter_server/main/jupyter_server/services/api/api.yaml#!/contents) and validates the response model.
   */
  async save(
    localPath: string,
    options: Partial<Contents.IModel> = {}
  ): Promise<Contents.IModel> {
    if (localPath !== '') {
      const currentDrive = extractCurrentDrive(localPath, this._drivesList);

      data = await saveObject(currentDrive.name, {
        path: formatPath(localPath),
        param: options,
        registeredFileTypes: this._registeredFileTypes
      });
    } else {
      // create new element at root would mean modifying a drive
      console.warn('Operation not supported.');
    }

    Contents.validateContentsModel(data);
    this._fileChanged.emit({
      type: 'save',
      oldValue: null,
      newValue: data
    });
    return data;
  }

  /**
   * Helping function for copying an object.
   *
   * @param copiedItemPath - The original file path.
   *
   * @param toPath - The path where item will be copied.
   *
   * @param driveName - The name of the drive where content is moved.
   *
   * @returns A promise which resolves with the new name when the
   *  file is copied.
   */
  async incrementCopyName(
    copiedItemPath: string,
    toPath: string,
    driveName: string
  ) {
    // extracting original file name
    const originalFileName = PathExt.basename(copiedItemPath);

    // constructing new file name and path with -Copy string
    const newFileName =
      PathExt.extname(originalFileName) === ''
        ? originalFileName + '-Copy'
        : originalFileName.split('.')[0] +
          '-Copy.' +
          originalFileName.split('.')[1];

    const newFilePath = PathExt.join(toPath, newFileName);
    // copiedItemPath.substring(0, copiedItemPath.lastIndexOf('/') + 1) + newFileName;

    // getting incremented name of Copy in case of duplicates
    const incrementedName = await this.incrementName(newFilePath, driveName);

    return incrementedName;
  }

  /**
   * Copy a file into a given directory.
   *
   * @param path - The original file path.
   *
   * @param toDir - The destination directory path.
   *
   * @returns A promise which resolves with the new contents model when the
   *  file is copied.
   */
  async copy(
    path: string,
    toDir: string,
    options: Contents.ICreateOptions = {}
  ): Promise<Contents.IModel> {
    if (path !== '') {
      const currentDrive = extractCurrentDrive(path, this._drivesList);
      const toDrive = extractCurrentDrive(toDir, this._drivesList);

      // eliminate drive name from path
      const relativePath = formatPath(path);
      const toRelativePath = formatPath(toDir);

      // construct new file or directory name for the copy
      const newFileName = await this.incrementCopyName(
        relativePath,
        toRelativePath,
        toDrive.name
      );

      data = await copyObjects(currentDrive.name, {
        path: relativePath,
        toPath: toRelativePath,
        newFileName: newFileName,
        toDrive: toDrive.name,
        registeredFileTypes: this._registeredFileTypes
      });
    } else {
      // create new element at root would mean modifying a drive
      console.warn('Operation not supported.');
    }

    this._fileChanged.emit({
      type: 'new',
      oldValue: null,
      newValue: data
    });
    Contents.validateContentsModel(data);
    return data;
  }

  /**
   * Create a new drive.
   *
   * @param options: The options used to create the drive.
   *
   * @returns A promise which resolves with the contents model.
   */
  async newDrive(
    newDriveName: string,
    region: string
  ): Promise<Contents.IModel> {
    data = await createDrive(newDriveName, {
      location: region
    });

    Contents.validateContentsModel(data);
    this._fileChanged.emit({
      type: 'new',
      oldValue: null,
      newValue: data
    });

    return data;
  }

  /**
   * Create a checkpoint for a file.
   *
   * @param path - The path of the file.
   *
   * @returns A promise which resolves with the new checkpoint model when the
   *   checkpoint is created.
   */
  createCheckpoint(path: string): Promise<Contents.ICheckpointModel> {
    const emptyCheckpoint: Contents.ICheckpointModel = {
      id: '',
      last_modified: ''
    };
    return Promise.resolve(emptyCheckpoint);
  }

  /**
   * List available checkpoints for a file.
   *
   * @param path - The path of the file.
   *
   * @returns A promise which resolves with a list of checkpoint models for
   *    the file.
   */
  listCheckpoints(path: string): Promise<Contents.ICheckpointModel[]> {
    return Promise.resolve([]);
  }

  /**
   * Restore a file to a known checkpoint state.
   *
   * @param path - The path of the file.
   *
   * @param checkpointID - The id of the checkpoint to restore.
   *
   * @returns A promise which resolves when the checkpoint is restored.
   */
  restoreCheckpoint(path: string, checkpointID: string): Promise<void> {
    return Promise.reject('Repository is read only');
  }

  /**
   * Delete a checkpoint for a file.
   *
   * @param path - The path of the file.
   *
   * @param checkpointID - The id of the checkpoint to delete.
   *
   * @returns A promise which resolves when the checkpoint is deleted.
   */
  deleteCheckpoint(path: string, checkpointID: string): Promise<void> {
    return Promise.reject('Read only');
  }

  /**
   * Get all registered file types and store them accordingly with their file
   * extension (e.g.: .txt, .pdf, .jpeg), file mimetype (e.g.: text/plain, application/pdf)
   * and file format (e.g.: base64, text).
   *
   * @param app
   */
  getRegisteredFileTypes(app: JupyterFrontEnd) {
    // get called when instating the toolbar
    const registeredFileTypes = app.docRegistry.fileTypes();

    for (const fileType of registeredFileTypes) {
      // check if we are dealing with a directory
      if (fileType.extensions.length === 0) {
        this._registeredFileTypes[''] = {
          fileType: 'directory',
          fileFormat: 'json',
          fileMimeTypes: ['text/directory']
        };
      }

      // store the mimetype and fileformat for each file extension
      fileType.extensions.forEach(extension => {
        if (!this._registeredFileTypes[extension]) {
          this._registeredFileTypes[extension] = {
            fileType: fileType.name,
            fileMimeTypes: [...fileType.mimeTypes],
            fileFormat: fileType.fileFormat ?? ''
          };
        }
      });
    }
  }

  private _drivesList: IDriveInfo[] = [];
  private _serverSettings: ServerConnection.ISettings;
  private _name: string = '';
  private _provider: string = '';
  private _baseUrl: string = '';
  private _region: string = '';
  private _creationDate: string = '';
  private _fileChanged = new Signal<this, Contents.IChangedArgs>(this);
  private _isDisposed: boolean = false;
  private _disposed = new Signal<this, void>(this);
  private _registeredFileTypes: IRegisteredFileTypes = {};
}

export namespace Drive {
  /**
   * The options used to initialize a `Drive`.
   */
  export interface IOptions {
    /**
     * List of available drives.
     */
    drivesList?: IDriveInfo[];

    /**
     * The name for the `Drive`, which is used in file
     * paths to disambiguate it from other drives.
     */
    name?: string;

    /**
     * The server settings for the server.
     */
    serverSettings?: ServerConnection.ISettings;

    /**
     * A REST endpoint for drive requests.
     * If not given, defaults to the Jupyter
     * REST API given by [Jupyter Notebook API](https://petstore.swagger.io/?url=https://raw.githubusercontent.com/jupyter-server/jupyter_server/main/jupyter_server/services/api/api.yaml#!/contents).
     */
    apiEndpoint?: string;
  }
}<|MERGE_RESOLUTION|>--- conflicted
+++ resolved
@@ -20,10 +20,7 @@
   renameObjects,
   copyObjects,
   presignedLink,
-<<<<<<< HEAD
-=======
   createDrive,
->>>>>>> 811c12cc
   getDrivesList
 } from './requests';
 
@@ -249,24 +246,6 @@
     } else {
       // retriving list of contents from root
       // in our case: list available drives
-<<<<<<< HEAD
-      const drivesList: Contents.IModel[] = [];
-      // fetch list of available drives
-      this._drivesList = await getDrivesList();
-      for (const drive of this._drivesList) {
-        drivesList.push({
-          name: drive.name,
-          path: drive.name,
-          last_modified: '',
-          created: drive.creationDate,
-          content: [],
-          format: 'json',
-          mimetype: '',
-          size: undefined,
-          writable: true,
-          type: 'directory'
-        });
-=======
       const drivesListInfo: Contents.IModel[] = [];
       // fetch list of available drives
       try {
@@ -290,7 +269,6 @@
           'Failed loading available drives list, with error: ',
           error
         );
->>>>>>> 811c12cc
       }
 
       data = {
