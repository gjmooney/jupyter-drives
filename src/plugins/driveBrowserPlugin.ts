import {
  ILabShell,
  ILayoutRestorer,
  IRouter,
  JupyterFrontEnd,
  JupyterFrontEndPlugin
} from '@jupyterlab/application';
import {
  IFileBrowserFactory,
  FileBrowser,
  Uploader
} from '@jupyterlab/filebrowser';
import { ITranslator } from '@jupyterlab/translation';
import {
  createToolbarFactory,
  IToolbarWidgetRegistry,
  setToolbar,
  showDialog,
  Dialog
} from '@jupyterlab/apputils';
import { ISettingRegistry } from '@jupyterlab/settingregistry';
import { FilenameSearcher, IScore } from '@jupyterlab/ui-components';
import { CommandRegistry } from '@lumino/commands';
import { Widget } from '@lumino/widgets';

import { driveBrowserIcon } from '../icons';
import { Drive } from '../contents';
import { setListingLimit } from '../requests';
import { CommandIDs } from '../token';

/**
 * The file browser factory ID.
 */
const FILE_BROWSER_FACTORY = 'DriveBrowser';

/**
 * The class name added to the  drive filebrowser filterbox node.
 */
const FILTERBOX_CLASS = 'jp-drive-browser-search-box';

/**
<<<<<<< HEAD
=======
 * The class name added to dialogs.
 */
const FILE_DIALOG_CLASS = 'jp-FileDialog';

/**
 * The class name added for the new drive label in the creating new drive dialog.
 */
const CREATE_DRIVE_TITLE_CLASS = 'jp-new-drive-title';

/**
 * The drives list provider.
 */
export const drivesListProvider: JupyterFrontEndPlugin<IDriveInfo[]> = {
  id: 'jupyter-drives:drives-list',
  description: 'The drives list provider.',
  provides: IDrivesList,
  activate: async (_: JupyterFrontEnd): Promise<IDriveInfo[]> => {
    let drives: IDriveInfo[] = [];
    try {
      drives = await getDrivesList();
    } catch (error) {
      console.log('Failed loading available drives list, with error: ', error);
    }
    return drives;
  }
};

/**
>>>>>>> 811c12cc
 * The drive file browser factory provider.
 */
export const driveFileBrowser: JupyterFrontEndPlugin<void> = {
  id: 'jupyter-drives:drives-file-browser',
  description: 'The drive file browser factory provider.',
  autoStart: true,
  requires: [
    IFileBrowserFactory,
    IToolbarWidgetRegistry,
    ISettingRegistry,
    ITranslator
  ],
  optional: [
    IRouter,
    JupyterFrontEnd.ITreeResolver,
    ILabShell,
    ILayoutRestorer
  ],
  activate: async (
    app: JupyterFrontEnd,
    fileBrowserFactory: IFileBrowserFactory,
    toolbarRegistry: IToolbarWidgetRegistry,
    settingsRegistry: ISettingRegistry,
    translator: ITranslator,
    router: IRouter | null,
    tree: JupyterFrontEnd.ITreeResolver | null,
    labShell: ILabShell | null,
    restorer: ILayoutRestorer | null
  ): Promise<void> => {
    console.log(
      'JupyterLab extension jupyter-drives:drives-file-browser is activated!'
    );
    const { commands } = app;

    // create drive for drive file browser
    const drive = new Drive({
      name: 's3'
    });

    app.serviceManager.contents.addDrive(drive);

    // get registered file types
    drive.getRegisteredFileTypes(app);

    // Manually restore and load the drive file browser.
    const driveBrowser = fileBrowserFactory.createFileBrowser('drivebrowser', {
      auto: false,
      restore: false,
      driveName: drive.name
    });

    // Set attributes when adding the browser to the UI
    driveBrowser.node.setAttribute('role', 'region');
    driveBrowser.node.setAttribute('aria-label', 'Drive Browser Section');
    driveBrowser.title.icon = driveBrowserIcon;
    driveBrowser.title.caption = 'Drive File Browser';
    driveBrowser.id = 'drive-file-browser';

    void Private.restoreBrowser(driveBrowser, commands, router, tree, labShell);

    app.shell.add(driveBrowser, 'left', { rank: 102, type: 'File Browser' });
    if (restorer) {
      restorer.add(driveBrowser, 'drive-file-browser');
    }

    toolbarRegistry.addFactory(
      FILE_BROWSER_FACTORY,
      'uploader',
      (fileBrowser: FileBrowser) =>
        new Uploader({ model: fileBrowser.model, translator })
    );

    toolbarRegistry.addFactory(
      FILE_BROWSER_FACTORY,
      'file-name-searcher',
      (fileBrowser: FileBrowser) => {
        const searcher = FilenameSearcher({
          updateFilter: (
            filterFn: (item: string) => Partial<IScore> | null,
            query?: string
          ) => {
            fileBrowser.model.setFilter(value => {
              return filterFn(value.name.toLowerCase());
            });
          },
          useFuzzyFilter: true,
          placeholder: 'Filter files by names',
          forceRefresh: true
        });
        searcher.addClass(FILTERBOX_CLASS);
        return searcher;
      }
    );

    // connect the filebrowser toolbar to the settings registry for the plugin
    setToolbar(
      driveBrowser,
      createToolbarFactory(
        toolbarRegistry,
        settingsRegistry,
        FILE_BROWSER_FACTORY,
        driveFileBrowser.id,
        translator
      )
    );

    /**
     * Load the settings for this extension
     *
     * @param setting Extension settings
     */
    function loadSetting(setting: ISettingRegistry.ISettings): void {
      // Read the settings and convert to the correct type
      const maxFilesListed = setting.get('maxFilesListed').composite as number;
      // Set new limit.
      setListingLimit(maxFilesListed);
    }

    // Wait for the application to be restored and
    // for the settings for this plugin to be loaded
    Promise.all([app.restored, settingsRegistry.load(driveFileBrowser.id)])
      .then(([, setting]) => {
        // Read the settings
        loadSetting(setting);

        // Listen for your plugin setting changes using Signal
        setting.changed.connect(loadSetting);

        // Add commands
        Private.addCommands(app, drive);
      })
      .catch(reason => {
        console.error(
          `Something went wrong when reading the settings.\n${reason}`
        );
      });
  }
};

namespace Private {
  /**
   * Restores file browser state and overrides state if tree resolver resolves.
   */
  export async function restoreBrowser(
    browser: FileBrowser,
    commands: CommandRegistry,
    router: IRouter | null,
    tree: JupyterFrontEnd.ITreeResolver | null,
    labShell: ILabShell | null
  ): Promise<void> {
    const restoring = 'jp-mod-restoring';

    browser.addClass(restoring);

    if (!router) {
      await browser.model.restore(browser.id);
      await browser.model.refresh();
      browser.removeClass(restoring);
      return;
    }

    const listener = async () => {
      router.routed.disconnect(listener);

      const paths = await tree?.paths;
      if (paths?.file || paths?.browser) {
        // Restore the model without populating it.
        await browser.model.restore(browser.id, false);
        if (paths.file) {
          await commands.execute(CommandIDs.openPath, {
            path: paths.file,
            dontShowBrowser: true
          });
        }
        if (paths.browser) {
          await commands.execute(CommandIDs.openPath, {
            path: paths.browser,
            dontShowBrowser: true
          });
        }
      } else {
        await browser.model.restore(browser.id);
        await browser.model.refresh();
      }
      browser.removeClass(restoring);

      if (labShell?.isEmpty('main')) {
        void commands.execute('launcher:create');
      }
    };
    router.routed.connect(listener);
  }

  /**
   * Create the node for a creating a new drive handler.
   */
  const createNewDriveNode = (newDriveName: string): HTMLElement => {
    const body = document.createElement('div');

    const drive = document.createElement('label');
    drive.textContent = 'Name';
    drive.className = CREATE_DRIVE_TITLE_CLASS;
    const driveName = document.createElement('input');

    const region = document.createElement('label');
    region.textContent = 'Region';
    region.className = CREATE_DRIVE_TITLE_CLASS;
    const regionName = document.createElement('input');
    regionName.placeholder = 'us-east-1';

    body.appendChild(drive);
    body.appendChild(driveName);
    body.appendChild(region);
    body.appendChild(regionName);
    return body;
  };

  /**
   * A widget used to create a new drive.
   */
  export class CreateDriveHandler extends Widget {
    /**
     * Construct a new "create-drive" dialog.
     */
    constructor(newDriveName: string) {
      super({ node: createNewDriveNode(newDriveName) });
      this.onAfterAttach();
    }

    protected onAfterAttach(): void {
      this.addClass(FILE_DIALOG_CLASS);
      const drive = this.driveInput.value;
      this.driveInput.setSelectionRange(0, drive.length);
      const region = this.regionInput.value;
      this.regionInput.setSelectionRange(0, region.length);
    }

    /**
     * Get the input text node for drive name.
     */
    get driveInput(): HTMLInputElement {
      return this.node.getElementsByTagName('input')[0] as HTMLInputElement;
    }

    /**
     * Get the input text node for region.
     */
    get regionInput(): HTMLInputElement {
      return this.node.getElementsByTagName('input')[1] as HTMLInputElement;
    }

    /**
     * Get the value of the widget.
     */
    getValue(): string[] {
      return [this.driveInput.value, this.regionInput.value];
    }
  }

  export function addCommands(app: JupyterFrontEnd, drive: Drive): void {
    app.commands.addCommand(CommandIDs.createNewDrive, {
      execute: async () => {
        return showDialog({
          title: 'New Drive',
          body: new Private.CreateDriveHandler(drive.name),
          focusNodeSelector: 'input',
          buttons: [
            Dialog.cancelButton(),
            Dialog.okButton({
              label: 'Create',
              ariaLabel: 'Create New Drive'
            })
          ]
        }).then(result => {
          if (result.value) {
            drive.newDrive(result.value[0], result.value[1]);
          }
        });
      },
      label: 'New Drive',
      icon: driveBrowserIcon.bindprops({ stylesheet: 'menuItem' })
    });

    app.contextMenu.addItem({
      command: CommandIDs.createNewDrive,
      selector: '#drive-file-browser.jp-SidePanel .jp-DirListing-content',
      rank: 100
    });
  }
}<|MERGE_RESOLUTION|>--- conflicted
+++ resolved
@@ -39,8 +39,6 @@
 const FILTERBOX_CLASS = 'jp-drive-browser-search-box';
 
 /**
-<<<<<<< HEAD
-=======
  * The class name added to dialogs.
  */
 const FILE_DIALOG_CLASS = 'jp-FileDialog';
@@ -51,25 +49,6 @@
 const CREATE_DRIVE_TITLE_CLASS = 'jp-new-drive-title';
 
 /**
- * The drives list provider.
- */
-export const drivesListProvider: JupyterFrontEndPlugin<IDriveInfo[]> = {
-  id: 'jupyter-drives:drives-list',
-  description: 'The drives list provider.',
-  provides: IDrivesList,
-  activate: async (_: JupyterFrontEnd): Promise<IDriveInfo[]> => {
-    let drives: IDriveInfo[] = [];
-    try {
-      drives = await getDrivesList();
-    } catch (error) {
-      console.log('Failed loading available drives list, with error: ', error);
-    }
-    return drives;
-  }
-};
-
-/**
->>>>>>> 811c12cc
  * The drive file browser factory provider.
  */
 export const driveFileBrowser: JupyterFrontEndPlugin<void> = {
