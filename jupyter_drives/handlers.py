--- conflicted
+++ resolved
@@ -101,13 +101,8 @@
         body = self.get_json_body()
         if 'location' in body:
             result = await self._manager.new_drive(drive, **body)
-<<<<<<< HEAD
-        if 'is_public' in body:
+        elif 'is_public' in body:
             result = await self._manager.add_external_drive(drive, **body)
-=======
-        elif 'public' in body:
-            result = await self._manager.add_public_drive(drive)
->>>>>>> f00a6bb2
         else:
             result = await self._manager.new_file(drive, path, **body)
         self.finish(result)
